--- conflicted
+++ resolved
@@ -47,14 +47,11 @@
 constraint_writers = { git = "https://github.com/iden3/circom.git", tag = "v2.1.8" } # to generate r1cs file
 num-bigint-dig = "0.6.0"                                                             # to adapt for circom lib
 rstest = "0.19.0"                                                                    # for testing different backend cases
-<<<<<<< HEAD
 rug = "1.26.1"                                                                       # circ uses this for integer type
 circ = { git = "https://github.com/circify/circ", rev = "8140b1369edd5992ede038d2e9e5721510ae7065" }                                # for compiling to circ IR
 circ_fields = { git = "https://github.com/circify/circ", rev = "8140b1369edd5992ede038d2e9e5721510ae7065", subdir = "circ_fields" } # for field types supported by circ
 fxhash = "0.2.1"                                                                                                                    # hash algorithm used by circ
-=======
 tokio = { version = "1.41.0", features = ["full"] }
 tower = "0.5.1"
 tower-http = { version = "0.6.1", features = ["trace", "fs"] }
-tracing-subscriber = "0.3.18"
->>>>>>> 6904fe86
+tracing-subscriber = "0.3.18"