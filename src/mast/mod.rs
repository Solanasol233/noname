use num_bigint::BigUint;
use std::collections::{HashMap, HashSet};

use crate::{
    backends::Backend,
    constants::Span,
    error::{Error, ErrorKind, Result},
    imports::FnKind,
    parser::{
        types::{
            FnArg, FnSig, GenericParameters, GenericValue, Range, Stmt, StmtKind, Symbolic, Ty,
            TyKind,
        },
        CustomType, Expr, ExprKind, FunctionDef, Op2,
    },
    syntax::{is_generic_parameter, is_type},
    type_checker::{ConstInfo, FnInfo, FullyQualified, StructInfo, TypeChecker},
};

pub mod ast;

/// ExprMonoInfo holds the monomorphized expression node and its resolved type.
#[derive(Debug, Clone)]
pub struct ExprMonoInfo {
    /// The monomorphized expression node.
    pub expr: Expr,

    /// The resolved type of the expression node.
    /// The generic types shouldn't be presented in this field.
    pub typ: Option<TyKind>,

    // todo: see if we can do constant folding on the expression nodes.
    // - it is possible to remove this field, as the constant value can be extracted from folded expression node
    /// Numeric value of the expression
    /// applicable to BigInt type
    pub constant: Option<u32>,
}

impl ExprMonoInfo {
    pub fn new(expr: Expr, typ: Option<TyKind>, value: Option<u32>) -> Self {
        if value.is_some() && !matches!(typ, Some(TyKind::BigInt)) {
            panic!("value can only be set for BigInt type");
        }

        Self {
            expr,
            typ,
            constant: value,
        }
    }

    /// There can be case expression node doesn't have a type.
    /// For example, the ExprKind::Assignment won't return a type.
    pub fn new_notype(expr: Expr) -> Self {
        Self {
            expr,
            typ: None,
            constant: None,
        }
    }
}

/// MTypeInfo holds the resolved type info to pass within a function scope.
/// It is stored in the scope context environment [MonomorphizedFnEnv].
#[derive(Debug, Clone)]
pub struct MTypeInfo {
    /// Some type information.
    pub typ: TyKind,

    /// Store constant value
    pub value: Option<u32>,

    /// The span of the variable declaration.
    pub span: Span,
}

impl MTypeInfo {
    pub fn new(typ: &TyKind, span: Span, value: Option<u32>) -> Self {
        Self {
            typ: typ.clone(),
            span,
            value,
        }
    }
}

/// A storage to manage the variables in function scopes.
#[derive(Default, Debug, Clone)]
pub struct MonomorphizedFnEnv {
    current_scope: usize,

    vars: HashMap<String, (usize, MTypeInfo)>,
}

impl MonomorphizedFnEnv {
    /// Creates a new TypeEnv
    pub fn new() -> Self {
        Self::default()
    }

    /// Enters a scoped block.
    pub fn nest(&mut self) {
        self.current_scope += 1;
    }

    /// Exits a scoped block.
    pub fn pop(&mut self) {
        self.current_scope = self.current_scope.checked_sub(1).expect("scope bug");

        // remove variables as we exit the scope
        let mut to_delete = vec![];
        for (name, (scope, _)) in self.vars.iter() {
            if *scope > self.current_scope {
                to_delete.push(name.clone());
            }
        }
        for d in to_delete {
            self.vars.remove(&d);
        }
    }

    /// Returns true if a scope is a prefix of our scope.
    pub fn is_in_scope(&self, prefix_scope: usize) -> bool {
        self.current_scope >= prefix_scope
    }

    /// Stores type information about a local variable.
    pub fn store_type(&mut self, ident: &str, type_info: &MTypeInfo) -> Result<()> {
        match self
            .vars
            .insert(ident.to_string(), (self.current_scope, type_info.clone()))
        {
            Some(_) => Err(Error::new(
                "type-checker",
                ErrorKind::DuplicateDefinition(ident.to_string()),
                type_info.span,
            )),
            None => Ok(()),
        }
    }

    /// Retrieves type information on a variable, given a name.
    /// If the variable is not in scope, return None.
    pub fn get_type_info(&self, ident: &str) -> Option<&MTypeInfo> {
        if let Some((scope, type_info)) = self.vars.get(ident) {
            if self.is_in_scope(*scope) {
                Some(type_info)
            } else {
                None
            }
        } else {
            None
        }
    }
}

/// A context to store the last node id for the monomorphized AST.
#[derive(Debug)]
pub struct MastCtx<B> 
where
    B: Backend,
{
    last_node_id: usize,
    tast: TypeChecker<B>,
    node_types: HashMap<usize, TyKind>,
    node_functions: HashMap<usize, FnInfo<B>>,
}

impl<B: Backend> MastCtx<B> {
    pub fn new(tast: TypeChecker<B>) -> Self {
        Self { 
            last_node_id: 0,
            tast,
            node_types: HashMap::new(),
            node_functions: HashMap::new(),
        }
    }

    pub fn next_node_id(&mut self) -> usize {
        self.last_node_id += 1;
        self.last_node_id
    }
}

impl Symbolic {
    /// Evaluate symbolic size to an integer.
    pub fn eval(&self, typed_fn_env: &MonomorphizedFnEnv) -> u32 {
        match self {
            Symbolic::Concrete(v) => *v,
            Symbolic::Generic(g) => typed_fn_env.get_type_info(&g.value).unwrap().value.unwrap(),
            Symbolic::Add(a, b) => a.eval(typed_fn_env) + b.eval(typed_fn_env),
            Symbolic::Mul(a, b) => a.eval(typed_fn_env) * b.eval(typed_fn_env),
        }
    }
}

impl GenericParameters {
    /// Return all generic parameter names
    pub fn names(&self) -> HashSet<String> {
        self.0.keys().cloned().collect()
    }

    /// Add an unbound generic parameter
    pub fn add(&mut self, name: String) {
        self.0.insert(name, GenericValue::Unbound);
    }

    /// Bind a generic parameter to a value
    pub fn bind(&mut self, name: String, value: u32, span: Span) -> Result<()> {
        let existing = self.0.get(&name);
        match existing {
            Some(GenericValue::Bound(v)) => {
                if *v == value {
                    return Ok(());
                }

                Err(Error::new(
                    "mast",
                    ErrorKind::ConflictGenericValue(name, *v, value),
                    span,
                ))
            }
            Some(GenericValue::Unbound) => {
                self.0.insert(name, GenericValue::Bound(value));
                Ok(())
            },
            None => Err(Error::new(
                "mast",
                ErrorKind::UnexpectedGenericParameter(name),
                span,
            )),
        }
    }
}

#[derive(Debug)]
/// Mast relies on the TAST for the information about the "unresolved" types to monomorphize.
/// Things such as loading the function AST and struct AST from fully qualified names.
/// After monomorphization process, the following data will be updated:
/// - Resolved types. This can be used to determine the size of a type.
/// - Instantiated functions. The circuit writer will load the instantiated function AST by node id.
/// - Monomorphized AST is generated for the circuit writer to walk through and compute.
pub struct Mast<B>
where
    B: Backend,
{
    tast: TypeChecker<B>,

    /// Mapping from node id to resolved type
    node_types: HashMap<usize, TyKind>,

    /// Mapping from node id to instantiated functions
    node_functions: HashMap<usize, FnInfo<B>>,

    /// Monomorphized AST of the main function
    main_fn_ast: FunctionDef,
}

impl<B: Backend> Mast<B> {
    /// Returns the concrete type for the given expression node.
    pub fn expr_type(&self, expr: &Expr) -> Option<&TyKind> {
        self.node_types.get(&expr.node_id)
    }

    /// Returns the instantiated function for the given expression node, which should be [FnCall] node.
    pub fn expr_fn(&self, expr: &Expr) -> Option<&FnInfo<B>> {
        self.node_functions.get(&expr.node_id)
    }

    /// Returns the struct info for the given fully qualified name.
    pub fn struct_info(&self, qualified: &FullyQualified) -> Option<&StructInfo> {
        self.tast.struct_info(qualified)
    }

    /// Returns the constant variable info for the given fully qualified name.
    pub fn const_info(&self, qualified: &FullyQualified) -> Option<&ConstInfo<B::Field>> {
        self.tast.const_info(qualified)
    }

    /// Returns the AST for monomorphized main function
    pub fn ast(&self) -> &FunctionDef {
        &self.main_fn_ast
    }

    // TODO: might want to memoize that at some point
    /// Returns the number of field elements contained in the given type.
    pub(crate) fn size_of(&self, typ: &TyKind) -> usize {
        match typ {
            TyKind::Field => 1,
            TyKind::Custom { module, name } => {
                let qualified = FullyQualified::new(module, name);
                let struct_info = self
                    .struct_info(&qualified)
                    .expect("bug in the type checker: cannot find struct info");

                let mut sum = 0;

                for (_, t) in &struct_info.fields {
                    sum += self.size_of(t);
                }

                sum
            }
            TyKind::BigInt => 1,
            TyKind::Array(typ, len) => (*len as usize) * self.size_of(typ),
            TyKind::GenericArray(_, _) => unreachable!("generic arrays should have been resolved"),
            TyKind::Generic(_) => unreachable!("generic should have been resolved"),
            TyKind::Bool => 1,
        }
    }

    
}
/// Monomorphize the main function.
/// This is the entry point of the monomorphization process.
/// It stores the monomorphized AST at the end.
pub fn monomorphize<B: Backend>(tast: TypeChecker<B>) -> Result<Mast<B>> {
    let qualified = FullyQualified::local("main".to_string());
    let main_fn = tast
        .fn_info(&qualified)
        .expect("main function not found");

    let func_def = match &main_fn.kind {
        // `fn main() { ... }`
        FnKind::Native(function) => function.clone(),
        
        _ => panic!("main function must be native"),
    };
    
    // create a new typed fn environment to type check the function
    let mut mono_fn_env = MonomorphizedFnEnv::default();
    
    // store variables and their types in the fn_env
    for arg in &func_def.sig.arguments {
        // store the args' type in the fn environment
        mono_fn_env.store_type(
            &arg.name.value,
            &MTypeInfo::new(&arg.typ.kind, arg.span, None),
        )?;
<<<<<<< HEAD
        typed_fn_env.pop();

        let mast = FunctionDef {
            sig: func_def.sig,
            body: stmts_mono,
            span: func_def.span,
        };

        self.main_fn_ast = Some(mast);

        Ok(())
=======
>>>>>>> 7e02fef4
    }
    
    // the output value returned by the main function is also a main_args with a special name (public_output)
    if let Some(typ) = &func_def.sig.return_type {
        match typ.kind {
            TyKind::Field => {
                mono_fn_env.store_type(
                    "public_output".as_ref(),
                    &MTypeInfo::new(&typ.kind, typ.span, None),
                )?;
            }
            TyKind::Array(_, _) => {
                mono_fn_env.store_type(
                    "public_output".as_ref(),
                    &MTypeInfo::new(&typ.kind, typ.span, None),
                )?;
            }
            _ => unimplemented!(),
        }
    }
    
    let mut ctx = MastCtx::new(tast);

    // inferring for main function body
    let (stmts_mono, _) = monomorphize_block(
        &mut ctx,
        &mut mono_fn_env,
        &func_def.body,
        func_def.sig.return_type.as_ref(),
    )?;

    let main_fn_ast = FunctionDef {
        sig: func_def.sig,
        body: stmts_mono,
        span: func_def.span,
    };

    Ok(Mast {
        tast: ctx.tast,
        node_types: ctx.node_types,
        node_functions: ctx.node_functions,
        main_fn_ast,
    })
}

/// Recursively monomorphize an expression node.
/// It does two things:
/// - Monomorphize the expression node with the inferred generic values.
/// - Typecheck the resolved type.
fn monomorphize_expr<B: Backend>(
    ctx: &mut MastCtx<B>,
    expr: &Expr,
    mono_fn_env: &mut MonomorphizedFnEnv,
) -> Result<ExprMonoInfo> {
    let expr_mono: ExprMonoInfo = match &expr.kind {
        ExprKind::FieldAccess { lhs, rhs } => {
            let lhs_mono = monomorphize_expr(ctx, lhs, mono_fn_env)?;

            // obtain the type of the field
            let (module, struct_name) = match lhs_mono.typ {
                Some(TyKind::Custom { module, name }) => (module, name),
                _ => panic!("field access must be done on a custom struct"),
            };

            // get struct info
            let qualified = FullyQualified::new(&module, &struct_name);
            let struct_info = ctx
                .tast
                .struct_info(&qualified)
                .expect("this struct is not defined, or you're trying to access a field of a struct defined in a third-party library");

            // find field type
            let typ = struct_info
                .fields
                .iter()
                .find(|(name, _)| name == &rhs.value)
                .map(|(_, typ)| typ.clone());

            let mexpr = expr.to_mast(
                ctx,
                &ExprKind::FieldAccess {
                    lhs: Box::new(lhs_mono.expr),
                    rhs: rhs.clone(),
                },
            );

            let cst = None;
            ExprMonoInfo::new(mexpr, typ, cst)
        }

        // `module::fn_name(args)`
        ExprKind::FnCall {
            module,
            fn_name,
            args,
        } => {
            // compute the observed arguments types
            let mut observed = Vec::with_capacity(args.len());
            for arg in args {
                let node = monomorphize_expr(ctx, arg, mono_fn_env)?;
                observed.push(node);
            }

            // retrieve the function signature
            let qualified = FullyQualified::new(module, &fn_name.value);
            let fn_info = ctx
                .tast
                .fn_info(&qualified)
                .expect("function not found")
                .to_owned();

            let args_mono = observed.clone().into_iter().map(|e| e.expr).collect();

            let mexpr = expr.to_mast(
                ctx,
                &ExprKind::FnCall {
                    module: module.clone(),
                    fn_name: fn_name.clone(),
                    args: args_mono,
                },
            );

            // instantiate the function call
            let (fn_info_mono, typ) =
                instantiate_fn_call(ctx, fn_info, &observed, expr.span)?;

            ctx.node_functions.insert(mexpr.node_id, fn_info_mono);

            // assume the function call won't return constant value
            ExprMonoInfo::new(mexpr, typ, None)
        }

        // `lhs.method_name(args)`
        ExprKind::MethodCall {
            lhs,
            method_name,
            args,
        } => {
            // retrieve struct name on the lhs
            let lhs_mono = monomorphize_expr(ctx, lhs, mono_fn_env)?;
            let (module, struct_name) = match lhs_mono.clone().typ {
                Some(TyKind::Custom { module, name }) => (module, name),
                _ => return Err(error(ErrorKind::MethodCallOnNonCustomStruct, expr.span)),
            };

            // get struct info
            let qualified = FullyQualified::new(&module, &struct_name);
            let struct_info = ctx
                .tast
                .struct_info(&qualified)
                .ok_or(error(ErrorKind::UndefinedStruct(struct_name.clone()), lhs.span))?
                .clone();

            // get method info
            let method_type = struct_info
                .methods
                .get(&method_name.value)
                .expect("method not found on custom struct (TODO: better error)");

            let fn_kind = FnKind::Native(method_type.clone());
            let fn_info = FnInfo {
                kind: fn_kind,
                span: method_type.span,
            };

            // compute the observed arguments types
            let mut observed = Vec::with_capacity(args.len());
            if let Some(self_arg) = fn_info.sig().arguments.first() {
                if self_arg.name.value == "self" {
                    observed.push(monomorphize_expr(ctx, lhs, mono_fn_env)?);
                }
            }

            let mut args_mono = vec![];
            for arg in args {
                let expr_mono = monomorphize_expr(ctx, arg, mono_fn_env)?;
                observed.push(expr_mono.clone());
                args_mono.push(expr_mono.expr);
            }

            let mexpr = expr.to_mast(
                ctx,
                &ExprKind::MethodCall {
                    lhs: Box::new(lhs_mono.expr),
                    method_name: method_name.clone(),
                    args: args_mono,
                },
            );

            // instantiate the function call
            let (fn_info_mono, typ) =
                instantiate_fn_call(ctx, fn_info, &observed, expr.span)?;
            ctx.node_functions.insert(mexpr.node_id, fn_info_mono);

            // assume the function call won't return constant value
            ExprMonoInfo::new(mexpr, typ, None)
        }

        ExprKind::Assignment { lhs, rhs } => {
            // compute type of lhs
            let lhs_mono = monomorphize_expr(ctx, lhs, mono_fn_env)?;

            // and is of the same type as the rhs
            let rhs_mono = monomorphize_expr(ctx, rhs, mono_fn_env)?;

            if !rhs_mono.typ.unwrap().same_as(&lhs_mono.typ.unwrap()) {
                panic!("lhs type doesn't match rhs type");
            }

            let mexpr = expr.to_mast(
                ctx,
                &ExprKind::Assignment {
                    lhs: Box::new(lhs_mono.expr),
                    rhs: Box::new(rhs_mono.expr),
                },
            );

            ExprMonoInfo::new_notype(mexpr)
        }

        ExprKind::BinaryOp {
            op,
            lhs,
            rhs,
            protected,
        } => {
            let lhs_mono = monomorphize_expr(ctx, lhs, mono_fn_env)?;
            let rhs_mono = monomorphize_expr(ctx, rhs, mono_fn_env)?;

            let typ = match op {
                Op2::Equality => Some(TyKind::Bool),
                Op2::Inequality => Some(TyKind::Bool),
                Op2::Addition
                | Op2::Subtraction
                | Op2::Multiplication
                | Op2::Division
                | Op2::BoolAnd
                | Op2::BoolOr => lhs_mono.typ,
            };

            let cst = match (lhs_mono.constant, rhs_mono.constant) {
                (Some(lhs), Some(rhs)) => match op {
                    Op2::Addition => Some(lhs + rhs),
                    Op2::Subtraction => Some(lhs - rhs),
                    Op2::Multiplication => Some(lhs * rhs),
                    Op2::Division => Some(lhs / rhs),
                    _ => None,
                },
                _ => None,
            };

            match cst {
                Some(v) => {
                    let mexpr =
                        expr.to_mast(ctx, &ExprKind::BigUInt(BigUint::from(v)));

                    ExprMonoInfo::new(mexpr, typ, Some(v))
                }
                None => {
                    let mexpr = expr.to_mast(
                        ctx,
                        &ExprKind::BinaryOp {
                            op: op.clone(),
                            protected: *protected,
                            lhs: Box::new(lhs_mono.expr),
                            rhs: Box::new(rhs_mono.expr),
                        },
                    );

                    ExprMonoInfo::new(mexpr, typ, None)
                }
            }
        }

        ExprKind::Negated(inner) => {
            // todo: can constant be negative?
            let inner_mono = monomorphize_expr(ctx, inner, mono_fn_env)?;

            let mexpr =
                expr.to_mast(ctx, &ExprKind::Negated(Box::new(inner_mono.expr)));

            ExprMonoInfo::new(mexpr, Some(TyKind::Field), None)
        }

        ExprKind::Not(inner) => {
            let inner_mono = monomorphize_expr(ctx, inner, mono_fn_env)?;

            let mexpr = expr.to_mast(ctx, &ExprKind::Not(Box::new(inner_mono.expr)));

            ExprMonoInfo::new(mexpr, Some(TyKind::Bool), None)
        }

        ExprKind::BigUInt(inner) => {
            let cst: u32 = inner.try_into().expect("biguint too large");
            let mexpr = expr.to_mast(ctx, &ExprKind::BigUInt(inner.clone()));

            ExprMonoInfo::new(mexpr, Some(TyKind::BigInt), Some(cst))
        }

        ExprKind::Bool(inner) => {
            let mexpr = expr.to_mast(ctx, &ExprKind::Bool(*inner));

            ExprMonoInfo::new(mexpr, Some(TyKind::Bool), None)
        }

        // mod::path.of.var
        // it could be also a generic variable
        ExprKind::Variable { module, name } => {
            let qualified = FullyQualified::new(module, &name.value);

            let res = if is_generic_parameter(&name.value) {
                let mtype = mono_fn_env.get_type_info(&name.value).unwrap();
                let mexpr = expr.to_mast(
                    ctx,
                    &ExprKind::BigUInt(BigUint::from(mtype.value.unwrap())),
                );

                ExprMonoInfo::new(mexpr, Some(mtype.typ.clone()), mtype.value)
            } else if is_type(&name.value) {
                let mtype = TyKind::Custom {
                    module: module.clone(),
                    name: name.value.clone(),
                };

                let mexpr = expr.to_mast(
                    ctx,
                    &ExprKind::Variable {
                        module: module.clone(),
                        name: name.clone(),
                    },
                );

                ExprMonoInfo::new(mexpr, Some(mtype), None)
            } else if let Some(cst) = ctx.tast.const_info(&qualified) {
                // if it's a variable,
                // check if it's a constant first
                let bigint: BigUint = cst.value[0].into();
                let cst: u32 = bigint.clone().try_into().expect("biguint too large");
                let mexpr = expr.to_mast(ctx, &ExprKind::BigUInt(bigint));

                ExprMonoInfo::new(mexpr, Some(TyKind::BigInt), Some(cst))
            } else {
                // otherwise it's a local variable
                let mexpr = expr.to_mast(
                    ctx,
                    &ExprKind::Variable {
                        module: module.clone(),
                        name: name.clone(),
                    },
                );

                let mtype = mono_fn_env.get_type_info(&name.value).unwrap().clone();
                ExprMonoInfo::new(mexpr, Some(mtype.typ), mtype.value)
            };

            res
        }

        ExprKind::ArrayAccess { array, idx } => {
            // get type of lhs
            let array_mono = monomorphize_expr(ctx, array, mono_fn_env)?;
            let id_mono = monomorphize_expr(ctx, idx, mono_fn_env)?;

            // get type of element
            let el_typ = match array_mono.typ.unwrap() {
                TyKind::Array(typkind, _) => Some(*typkind),
                _ => panic!("not an array"),
            };

            let mexpr = expr.to_mast(
                ctx,
                &ExprKind::ArrayAccess {
                    array: Box::new(array_mono.expr),
                    idx: Box::new(id_mono.expr),
                },
            );

            // todo: check the bounds of the array

            ExprMonoInfo::new(mexpr, el_typ, None)
        }

        ExprKind::ArrayDeclaration(items) => {
            let len: u32 = items.len().try_into().expect("array too large");

            let mut tykind: Option<TyKind> = None;

            let mut items_mono = vec![];

            for item in items {
                let item_mono = monomorphize_expr(ctx, item, mono_fn_env)?;
                items_mono.push(item_mono.clone());

                if let Some(tykind) = &tykind {
                    if !tykind.same_as(&item_mono.clone().typ.unwrap()) {
                        return Err(error(
                            ErrorKind::MismatchType(tykind.clone(), item_mono.typ.unwrap()),
                            expr.span,
                        ));
                    }
                } else {
                    tykind = item_mono.typ;
                }
            }

            let mexpr = expr.to_mast(
                ctx,
                &ExprKind::ArrayDeclaration(items_mono.into_iter().map(|e| e.expr).collect()),
            );

            let item_typ = tykind.expect("expected a value");

            let typ = TyKind::Array(Box::new(item_typ), len);
            ExprMonoInfo::new(mexpr, Some(typ), None)
        }

        ExprKind::IfElse { cond, then_, else_ } => {
            let cond_mono = monomorphize_expr(ctx, cond, mono_fn_env)?;

            // compute type of if/else branches
            let then_mono = monomorphize_expr(ctx, then_, mono_fn_env)?;
            let else_mono = monomorphize_expr(ctx, else_, mono_fn_env)?;

            // make sure that the type of then_ and else_ match
            if then_mono.typ != else_mono.typ {
                panic!("`if` branch and `else` branch must have matching types");
            }

            let mexpr = expr.to_mast(
                ctx,
                &ExprKind::IfElse {
                    cond: Box::new(cond_mono.expr),
                    then_: Box::new(then_mono.expr),
                    else_: Box::new(else_mono.expr),
                },
            );

            ExprMonoInfo::new(mexpr, then_mono.typ, None)
        }

        ExprKind::CustomTypeDeclaration { custom, fields } => {
            let CustomType {
                module,
                name,
                span: _,
            } = custom;
            let qualified = FullyQualified::new(module, name);
            let struct_info = ctx.tast.struct_info(&qualified).ok_or_else(|| {
                error(ErrorKind::UndefinedStruct(name.clone()), expr.span)
            })?;

            let defined_fields = &struct_info.fields.clone();

            let mut fields_mono = vec![];

            for (defined, observed) in defined_fields.iter().zip(fields) {
                let ident = observed.0.clone();
                if defined.0 != ident.value {
                    return Err(error(
                        ErrorKind::InvalidStructField(defined.0.clone(), ident.value.clone()),
                        expr.span,
                    ));
                }

                let observed_mono = &monomorphize_expr(ctx, &observed.1, mono_fn_env)?;
                let typ_mono = observed_mono.typ.as_ref().expect("expected a value");

                if !typ_mono.same_as(&defined.1) {
                    return Err(error(
                        ErrorKind::InvalidStructFieldType(defined.1.clone(), typ_mono.clone()),
                        expr.span,
                    ));
                }

                fields_mono.push((ident, observed_mono.expr.clone()));
            }

            let mexpr = expr.to_mast(
                ctx,
                &ExprKind::CustomTypeDeclaration {
                    custom: custom.clone(),
                    fields: fields_mono,
                },
            );

            ExprMonoInfo::new(
                mexpr,
                Some(TyKind::Custom {
                    module: module.clone(),
                    name: name.clone(),
                }),
                None,
            )
        }
        ExprKind::RepeatedArrayInit { item, size } => {
            let item_mono = monomorphize_expr(ctx, item, mono_fn_env)?;
            let size_mono = monomorphize_expr(ctx, size, mono_fn_env)?;

            let item_typ = item_mono.typ.expect("expected a value");
            let mexpr = expr.to_mast(
                ctx,
                &ExprKind::RepeatedArrayInit {
                    item: Box::new(item_mono.expr),
                    size: Box::new(size_mono.expr),
                },
            );

            if let Some(cst) = size_mono.constant {
                let arr_typ = TyKind::Array(Box::new(item_typ), cst);
                ExprMonoInfo::new(mexpr, Some(arr_typ), None)
            } else {
                return Err(error(ErrorKind::InvalidArraySize, expr.span));
            }
        }
    };

    if let Some(typ) = &expr_mono.typ {
        ctx.node_types.insert(expr_mono.expr.node_id, typ.clone());
    }

    Ok(expr_mono)
}

/// Monomorphize a block of statements.
pub fn monomorphize_block<B: Backend>(
    ctx: &mut MastCtx<B>,
    typed_fn_env: &mut MonomorphizedFnEnv,
    stmts: &[Stmt],
    expected_return: Option<&Ty>,
) -> Result<(Vec<Stmt>, Option<TyKind>)> {
    typed_fn_env.nest();

    let mut return_typ = None;

    let mut stmts_mono = vec![];

    for stmt in stmts {
        if let Some((stmt, ret_typ)) = monomorphize_stmt(ctx, typed_fn_env, stmt)? {
            stmts_mono.push(stmt);

            if ret_typ.is_some() {
                return_typ = ret_typ;
            }
        }
    }

    // check the return
    if let (Some(expected), Some(observed)) = (expected_return, return_typ.clone()) {
        if !observed.same_as(&expected.kind) {
            return Err(error(
                ErrorKind::ReturnTypeMismatch(observed.clone(), expected.kind.clone()),
                expected.span,
            ));
        }
    };

    typed_fn_env.pop();

    Ok((stmts_mono, return_typ))
}

/// Monomorphize a statement.
pub fn monomorphize_stmt<B: Backend>(
    ctx: &mut MastCtx<B>,
    typed_fn_env: &mut MonomorphizedFnEnv,
    stmt: &Stmt,
) -> Result<Option<(Stmt, Option<TyKind>)>> {
    let res = match &stmt.kind {
        StmtKind::Assign { mutable, lhs, rhs } => {
            let rhs_mono = monomorphize_expr(ctx, rhs, typed_fn_env)?;
            let typ = rhs_mono.typ.as_ref().expect("expected a type");
            let type_info = MTypeInfo::new(typ, lhs.span, None);

            // store the type of lhs in the env
            typed_fn_env.store_type(&lhs.value, &type_info)?;

            let stmt_mono = Stmt {
                kind: StmtKind::Assign {
                    mutable: *mutable,
                    lhs: lhs.clone(),
                    rhs: Box::new(rhs_mono.expr),
                },
                span: stmt.span,
            };

            Some((stmt_mono, None))
        }
        StmtKind::ForLoop { var, range, body } => {
            typed_fn_env.store_type(
                &var.value,
                // because we don't unroll the loop in the monomorphized AST
                // no constant value even if it's a BigInt
                &MTypeInfo::new(&TyKind::BigInt, var.span, None),
            )?;

            let start_mono = monomorphize_expr(ctx, &range.start, typed_fn_env)?;
            let end_mono = monomorphize_expr(ctx, &range.end, typed_fn_env)?;

            if start_mono.constant.is_none() || end_mono.constant.is_none() {
                return Err(error(ErrorKind::InvalidRangeSize, stmt.span));
            }

            if start_mono.constant.unwrap() > end_mono.constant.unwrap() {
                return Err(error(ErrorKind::InvalidRangeSize, stmt.span));
            }

            let range_mono = Range {
                start: start_mono.expr,
                end: end_mono.expr,
                span: range.span,
            };

            let (stmts_mono, _) = monomorphize_block(ctx, typed_fn_env, body, None)?;
            let loop_stmt_mono = Stmt {
                kind: StmtKind::ForLoop {
                    var: var.clone(),
                    range: range_mono,
                    body: stmts_mono,
                },
                span: stmt.span,
            };

            Some((loop_stmt_mono, None))
        }
        StmtKind::Expr(expr) => {
            let expr_mono = monomorphize_expr(ctx, expr, typed_fn_env)?;
            let stmt_mono = Stmt {
                kind: StmtKind::Expr(Box::new(expr_mono.expr)),
                span: stmt.span,
            };

            Some((stmt_mono, None))
        }
        StmtKind::Return(res) => {
            let expr_mono = monomorphize_expr(ctx, res, typed_fn_env)?;
            let stmt_mono = Stmt {
                kind: StmtKind::Return(Box::new(expr_mono.expr)),
                span: stmt.span,
            };

            Some((stmt_mono, expr_mono.typ))
        }
        StmtKind::Comment(_) => None,
    };

    Ok(res)
}

/// Overall, the function call check process is as follows:
/// 1. infer generic values from function args
/// 2. evaluate generic return types using inferred values
/// 3. evaluate function body using inferred values
/// 4. type check the observed return and the inferred expected return (handled by check_body)
/// 5. return an reconstructed FunctionDef AST
pub fn instantiate_fn_call<B: Backend>(
    ctx: &mut MastCtx<B>,
    fn_info: FnInfo<B>,
    args: &[ExprMonoInfo],
    span: Span,
) -> Result<(FnInfo<B>, Option<TyKind>)> {
    let (fn_sig, stmts) = match &fn_info.kind {
        FnKind::BuiltIn(sig, _) => (sig, Vec::<Stmt>::new()),
        FnKind::Native(func) => (&func.sig, func.body.clone()),
    };

    // canonicalize the arguments depending on method call or not
    let expected: Vec<_> = fn_sig.arguments.iter().collect();

    // check argument length
    if expected.len() != args.len() {
        return Err(error(
            ErrorKind::MismatchFunctionArguments(args.len(), expected.len()),
            span,
        ));
    }

    // create a context for the function call
    let typed_fn_env = &mut MonomorphizedFnEnv::new();

    // infer the generic values from the observed types
    for (sig_arg, expr_mono_info) in expected.iter().zip(args) {
        match &sig_arg.typ.kind {
            TyKind::Generic(gen_name) => {
                // infer the generic value from the observed type
                let val = expr_mono_info.constant;
                let typ = expr_mono_info.typ.as_ref().expect("expected a value");
                let mty = MTypeInfo::new(typ, expr_mono_info.expr.span, val);

<<<<<<< HEAD
        // to bind the generic values
        let mut generics = fn_sig.generics.clone();

        // infer the generic values from the observed types
        for (sig_arg, (type_info, span)) in expected.iter().zip(args) {
            let arg_name = &sig_arg.name.value;
            match &sig_arg.typ.kind {
                TyKind::GenericArray(_, sym_size) => {
                    let gen_name = match sym_size {
                        Symbolic::Generic(g) => &g.value,
                        _ => panic!("only allow a single generic parameter for an argument"),
                    };

                    // infer the array size from the observed type
                    let arr_type = type_info.typ.as_ref().expect("expected a value");
                    let size = match arr_type {
                        TyKind::Array(_, size) => size,
                        _ => panic!("expected array type"),
                    };

                    // bind generic value
                    generics.bind(gen_name.to_string(), *size, sig_arg.span)?;

                    // store the inferred value for generic parameter
                    let gen_mty = MTypeInfo::new(&TyKind::BigInt, *span, Some(*size));
                    typed_fn_env.store_type(gen_name, &gen_mty)?;

                    // store concrete array type for the argument name
                    let arr_mty = MTypeInfo::new(arr_type, *span, None);
                    typed_fn_env.store_type(arg_name, &arr_mty)?;
                }
                _ => {
                    let typ = type_info.typ.as_ref().expect("expected a value");
                    let cst = type_info.constant;

                    // we expect `const GENPARM: Field` or `const normal_const: Field` or `normal_arg: SomeType`
                    if is_generic_parameter(arg_name) && cst.is_some() {
                        // bind generic value
                        generics.bind(arg_name.to_string(), cst.unwrap(), sig_arg.span)?;
                    }

                    // store the type of the argument in the env
                    typed_fn_env.store_type(arg_name, &MTypeInfo::new(typ, *span, cst))?;
                }
=======
                // store the inferred value for generic parameter
                typed_fn_env.store_type(gen_name, &mty)?;

                // store local var value
                typed_fn_env.store_type(&sig_arg.name.value, &mty)?;
            }
            TyKind::GenericArray(_, sym_size) => {
                let gen_name = match sym_size {
                    Symbolic::Generic(g) => &g.value,
                    _ => return Err(error(
                        ErrorKind::InvalidSymbolicSize,
                        expr_mono_info.expr.span,
                    )),
                };

                // infer the array size from the observed type
                let arr_type = expr_mono_info.typ.as_ref().expect("expected a value");
                let size = match arr_type {
                    TyKind::Array(_, size) => size,
                    _ => panic!("expected array type"),
                };

                // store the inferred value for generic parameter
                let gen_mty = MTypeInfo::new(&TyKind::BigInt, expr_mono_info.expr.span, Some(*size));
                typed_fn_env.store_type(gen_name, &gen_mty)?;

                // store concrete array type for the argument name
                let arr_mty = MTypeInfo::new(arr_type, expr_mono_info.expr.span, None);
                typed_fn_env.store_type(&sig_arg.name.value, &arr_mty)?;
            }
            _ => {
                let typ = expr_mono_info.typ.as_ref().expect("expected a value");
                let cst = expr_mono_info.constant;
                // store the type of the argument in the env
                typed_fn_env
                    .store_type(&sig_arg.name.value, &MTypeInfo::new(typ, expr_mono_info.expr.span, cst))?;
>>>>>>> 7e02fef4
            }
        }
    }

<<<<<<< HEAD
        // reconstruct FnArgs using the observed types
        let fn_args_typed = expected
            .iter()
            .zip(args)
            .map(|(arg, (mono_info, _))| FnArg {
                name: arg.name.clone(),
                attribute: arg.attribute.clone(),
                span: arg.span,
                typ: Ty {
                    kind: mono_info.typ.clone().expect("expected a type"),
                    span: arg.typ.span,
                },
            })
            .collect();

        // evaluate generic return types using inferred values
        let ret_ty = match &fn_sig.return_type {
            Some(ret_ty) => match &ret_ty.kind {
                TyKind::GenericArray(typ, size) => {
                    let val = size.eval(typed_fn_env);
                    let tykind = TyKind::Array(typ.clone(), val);
                    Some(Ty {
                        kind: tykind,
                        span: ret_ty.span,
                    })
                }
                _ => Some(ret_ty.clone()),
            },
            None => None,
        };

        // construct the monomorphized function AST
        let func_def = match fn_info.kind {
            FnKind::BuiltIn(sig, handle) => {
                let sig_typed = FnSig {
                    name: sig.name.clone(),
                    kind: sig.kind.clone(),
                    generics,
                    arguments: fn_args_typed,
                    return_type: ret_ty.clone(),
                };
                FnInfo {
                    kind: FnKind::BuiltIn(sig_typed, handle),
                    span: fn_info.span,
                }
            }
            FnKind::Native(fn_def) => {
                let (stmts, typ) =
                    self.monomorphize_block(typed_fn_env, &stmts, ret_ty.as_ref())?;

                let ret_typ = match typ {
                    Some(t) => Some(Ty {
                        kind: t,
                        span: fn_def.sig.return_type.as_ref().unwrap().span,
                    }),
                    None => None,
                };

                FnInfo {
                    kind: FnKind::Native(FunctionDef {
                        sig: FnSig {
                            name: fn_def.sig.name.clone(),
                            kind: fn_def.sig.kind.clone(),
                            generics,
                            arguments: fn_args_typed,
                            return_type: ret_typ,
                        },
                        body: stmts,
                        span: fn_def.span,
                    }),
                    span: fn_info.span,
                }
=======
    // reconstruct FnArgs using the observed types
    let fn_args_typed = expected
        .iter()
        .zip(args)
        .map(|(arg, mono_info)| FnArg {
            name: arg.name.clone(),
            attribute: arg.attribute.clone(),
            span: arg.span,
            typ: Ty {
                kind: mono_info.typ.clone().expect("expected a type"),
                span: arg.typ.span,
            },
        })
        .collect();

    // evaluate generic return types using inferred values
    let ret_ty = match &fn_sig.return_type {
        Some(ret_ty) => match &ret_ty.kind {
            TyKind::Generic(_) => {
                unreachable!()
            }
            TyKind::GenericArray(typ, size) => {
                let val = eval_generic_array_size(size, typed_fn_env);
                let tykind = TyKind::Array(typ.clone(), val);
                Some(Ty {
                    kind: tykind,
                    span: ret_ty.span,
                })
>>>>>>> 7e02fef4
            }
            _ => Some(ret_ty.clone()),
        },
        None => None,
    };

    // construct the monomorphized function AST
    let func_def = match fn_info.kind {
        FnKind::BuiltIn(sig, handle) => {
            let sig_typed = FnSig {
                generics: HashSet::new(),
                arguments: fn_args_typed,
                return_type: ret_ty.clone(),
                ..sig.clone()
            };
            FnInfo {
                kind: FnKind::BuiltIn(sig_typed, handle),
                // todo: add generics field to pass to the rust function code
                span: fn_info.span,
            }
        }
        FnKind::Native(fn_def) => {
            let (stmts, typ) =
                monomorphize_block(ctx, typed_fn_env, &stmts, ret_ty.as_ref())?;

            let ret_typ = match typ {
                Some(t) => Some(Ty {
                    kind: t,
                    span: fn_def.sig.return_type.as_ref().unwrap().span,
                }),
                None => None,
            };

            FnInfo {
                kind: FnKind::Native(FunctionDef {
                    sig: FnSig {
                        generics: HashSet::new(),
                        arguments: fn_args_typed,
                        return_type: ret_typ,
                        ..fn_def.sig
                    },
                    body: stmts,
                    span: fn_def.span,
                }),
                span: fn_info.span,
            }
        }
    };

<<<<<<< HEAD
    pub fn error(&self, kind: ErrorKind, span: Span) -> Error {
        Error::new("mast", kind, span)
=======
    Ok((func_def, ret_ty.map(|t| t.kind)))
}
pub fn error(kind: ErrorKind, span: Span) -> Error {
    Error::new("mast", kind, span)
}

/// Evaluate symbolic size to an integer.
pub fn eval_generic_array_size(sym: &Symbolic, typed_fn_env: &MonomorphizedFnEnv) -> u32 {
    match sym {
        Symbolic::Concrete(v) => *v,
        Symbolic::Generic(g) => typed_fn_env.get_type_info(&g.value).unwrap().value.unwrap(),
        Symbolic::Add(a, b) => {
            let a = eval_generic_array_size(a, typed_fn_env);
            let b = eval_generic_array_size(b, typed_fn_env);
            a + b
        }
        Symbolic::Mul(a, b) => {
            let a = eval_generic_array_size(a, typed_fn_env);
            let b = eval_generic_array_size(b, typed_fn_env);
            a * b
        }
>>>>>>> 7e02fef4
    }
}<|MERGE_RESOLUTION|>--- conflicted
+++ resolved
@@ -304,7 +304,6 @@
             TyKind::BigInt => 1,
             TyKind::Array(typ, len) => (*len as usize) * self.size_of(typ),
             TyKind::GenericArray(_, _) => unreachable!("generic arrays should have been resolved"),
-            TyKind::Generic(_) => unreachable!("generic should have been resolved"),
             TyKind::Bool => 1,
         }
     }
@@ -337,20 +336,6 @@
             &arg.name.value,
             &MTypeInfo::new(&arg.typ.kind, arg.span, None),
         )?;
-<<<<<<< HEAD
-        typed_fn_env.pop();
-
-        let mast = FunctionDef {
-            sig: func_def.sig,
-            body: stmts_mono,
-            span: func_def.span,
-        };
-
-        self.main_fn_ast = Some(mast);
-
-        Ok(())
-=======
->>>>>>> 7e02fef4
     }
     
     // the output value returned by the main function is also a main_args with a special name (public_output)
@@ -1030,176 +1015,61 @@
     // create a context for the function call
     let typed_fn_env = &mut MonomorphizedFnEnv::new();
 
+    // to bind the generic values
+    let mut generics = fn_sig.generics.clone();
+
     // infer the generic values from the observed types
-    for (sig_arg, expr_mono_info) in expected.iter().zip(args) {
+    for (sig_arg, mono_info) in expected.iter().zip(args) {
+        let arg_name = &sig_arg.name.value;
         match &sig_arg.typ.kind {
-            TyKind::Generic(gen_name) => {
-                // infer the generic value from the observed type
-                let val = expr_mono_info.constant;
-                let typ = expr_mono_info.typ.as_ref().expect("expected a value");
-                let mty = MTypeInfo::new(typ, expr_mono_info.expr.span, val);
-
-<<<<<<< HEAD
-        // to bind the generic values
-        let mut generics = fn_sig.generics.clone();
-
-        // infer the generic values from the observed types
-        for (sig_arg, (type_info, span)) in expected.iter().zip(args) {
-            let arg_name = &sig_arg.name.value;
-            match &sig_arg.typ.kind {
-                TyKind::GenericArray(_, sym_size) => {
-                    let gen_name = match sym_size {
-                        Symbolic::Generic(g) => &g.value,
-                        _ => panic!("only allow a single generic parameter for an argument"),
-                    };
-
-                    // infer the array size from the observed type
-                    let arr_type = type_info.typ.as_ref().expect("expected a value");
-                    let size = match arr_type {
-                        TyKind::Array(_, size) => size,
-                        _ => panic!("expected array type"),
-                    };
-
-                    // bind generic value
-                    generics.bind(gen_name.to_string(), *size, sig_arg.span)?;
-
-                    // store the inferred value for generic parameter
-                    let gen_mty = MTypeInfo::new(&TyKind::BigInt, *span, Some(*size));
-                    typed_fn_env.store_type(gen_name, &gen_mty)?;
-
-                    // store concrete array type for the argument name
-                    let arr_mty = MTypeInfo::new(arr_type, *span, None);
-                    typed_fn_env.store_type(arg_name, &arr_mty)?;
-                }
-                _ => {
-                    let typ = type_info.typ.as_ref().expect("expected a value");
-                    let cst = type_info.constant;
-
-                    // we expect `const GENPARM: Field` or `const normal_const: Field` or `normal_arg: SomeType`
-                    if is_generic_parameter(arg_name) && cst.is_some() {
-                        // bind generic value
-                        generics.bind(arg_name.to_string(), cst.unwrap(), sig_arg.span)?;
-                    }
-
-                    // store the type of the argument in the env
-                    typed_fn_env.store_type(arg_name, &MTypeInfo::new(typ, *span, cst))?;
-                }
-=======
-                // store the inferred value for generic parameter
-                typed_fn_env.store_type(gen_name, &mty)?;
-
-                // store local var value
-                typed_fn_env.store_type(&sig_arg.name.value, &mty)?;
-            }
             TyKind::GenericArray(_, sym_size) => {
                 let gen_name = match sym_size {
                     Symbolic::Generic(g) => &g.value,
-                    _ => return Err(error(
-                        ErrorKind::InvalidSymbolicSize,
-                        expr_mono_info.expr.span,
-                    )),
+                    _ => panic!("only allow a single generic parameter for an argument"),
                 };
 
                 // infer the array size from the observed type
-                let arr_type = expr_mono_info.typ.as_ref().expect("expected a value");
+                let arr_type = mono_info.typ.as_ref().expect("expected a value");
                 let size = match arr_type {
                     TyKind::Array(_, size) => size,
                     _ => panic!("expected array type"),
                 };
 
+                // bind generic value
+                generics.bind(gen_name.to_string(), *size, sig_arg.span)?;
+
                 // store the inferred value for generic parameter
-                let gen_mty = MTypeInfo::new(&TyKind::BigInt, expr_mono_info.expr.span, Some(*size));
+                let gen_mty = MTypeInfo::new(&TyKind::BigInt, mono_info.expr.span, Some(*size));
                 typed_fn_env.store_type(gen_name, &gen_mty)?;
 
                 // store concrete array type for the argument name
-                let arr_mty = MTypeInfo::new(arr_type, expr_mono_info.expr.span, None);
-                typed_fn_env.store_type(&sig_arg.name.value, &arr_mty)?;
+                let arr_mty = MTypeInfo::new(arr_type, mono_info.expr.span, None);
+                typed_fn_env.store_type(arg_name, &arr_mty)?;
             }
             _ => {
-                let typ = expr_mono_info.typ.as_ref().expect("expected a value");
-                let cst = expr_mono_info.constant;
+                let typ = mono_info.typ.as_ref().expect("expected a value");
+                let cst = mono_info.constant;
+
+                // we expect `const GENPARM: Field` or `const normal_const: Field` or `normal_arg: SomeType`
+                if is_generic_parameter(arg_name) {
+                    // there should be a constant value propagated 
+                    if cst.is_none() {
+                        return Err(error(
+                            ErrorKind::GenericValueExpected(arg_name.to_string()),
+                            mono_info.expr.span,
+                        ));
+                    }
+
+                    // bind generic value
+                    generics.bind(arg_name.to_string(), cst.unwrap(), sig_arg.span)?;
+                }
+
                 // store the type of the argument in the env
-                typed_fn_env
-                    .store_type(&sig_arg.name.value, &MTypeInfo::new(typ, expr_mono_info.expr.span, cst))?;
->>>>>>> 7e02fef4
-            }
-        }
-    }
-
-<<<<<<< HEAD
-        // reconstruct FnArgs using the observed types
-        let fn_args_typed = expected
-            .iter()
-            .zip(args)
-            .map(|(arg, (mono_info, _))| FnArg {
-                name: arg.name.clone(),
-                attribute: arg.attribute.clone(),
-                span: arg.span,
-                typ: Ty {
-                    kind: mono_info.typ.clone().expect("expected a type"),
-                    span: arg.typ.span,
-                },
-            })
-            .collect();
-
-        // evaluate generic return types using inferred values
-        let ret_ty = match &fn_sig.return_type {
-            Some(ret_ty) => match &ret_ty.kind {
-                TyKind::GenericArray(typ, size) => {
-                    let val = size.eval(typed_fn_env);
-                    let tykind = TyKind::Array(typ.clone(), val);
-                    Some(Ty {
-                        kind: tykind,
-                        span: ret_ty.span,
-                    })
-                }
-                _ => Some(ret_ty.clone()),
-            },
-            None => None,
-        };
-
-        // construct the monomorphized function AST
-        let func_def = match fn_info.kind {
-            FnKind::BuiltIn(sig, handle) => {
-                let sig_typed = FnSig {
-                    name: sig.name.clone(),
-                    kind: sig.kind.clone(),
-                    generics,
-                    arguments: fn_args_typed,
-                    return_type: ret_ty.clone(),
-                };
-                FnInfo {
-                    kind: FnKind::BuiltIn(sig_typed, handle),
-                    span: fn_info.span,
-                }
-            }
-            FnKind::Native(fn_def) => {
-                let (stmts, typ) =
-                    self.monomorphize_block(typed_fn_env, &stmts, ret_ty.as_ref())?;
-
-                let ret_typ = match typ {
-                    Some(t) => Some(Ty {
-                        kind: t,
-                        span: fn_def.sig.return_type.as_ref().unwrap().span,
-                    }),
-                    None => None,
-                };
-
-                FnInfo {
-                    kind: FnKind::Native(FunctionDef {
-                        sig: FnSig {
-                            name: fn_def.sig.name.clone(),
-                            kind: fn_def.sig.kind.clone(),
-                            generics,
-                            arguments: fn_args_typed,
-                            return_type: ret_typ,
-                        },
-                        body: stmts,
-                        span: fn_def.span,
-                    }),
-                    span: fn_info.span,
-                }
-=======
+                typed_fn_env.store_type(arg_name, &MTypeInfo::new(typ, mono_info.expr.span, cst))?;
+            }
+        }
+    }
+
     // reconstruct FnArgs using the observed types
     let fn_args_typed = expected
         .iter()
@@ -1218,17 +1088,13 @@
     // evaluate generic return types using inferred values
     let ret_ty = match &fn_sig.return_type {
         Some(ret_ty) => match &ret_ty.kind {
-            TyKind::Generic(_) => {
-                unreachable!()
-            }
             TyKind::GenericArray(typ, size) => {
-                let val = eval_generic_array_size(size, typed_fn_env);
+                let val = size.eval(typed_fn_env);
                 let tykind = TyKind::Array(typ.clone(), val);
                 Some(Ty {
                     kind: tykind,
                     span: ret_ty.span,
                 })
->>>>>>> 7e02fef4
             }
             _ => Some(ret_ty.clone()),
         },
@@ -1239,14 +1105,14 @@
     let func_def = match fn_info.kind {
         FnKind::BuiltIn(sig, handle) => {
             let sig_typed = FnSig {
-                generics: HashSet::new(),
+                name: sig.name.clone(),
+                kind: sig.kind.clone(),
+                generics,
                 arguments: fn_args_typed,
                 return_type: ret_ty.clone(),
-                ..sig.clone()
             };
             FnInfo {
                 kind: FnKind::BuiltIn(sig_typed, handle),
-                // todo: add generics field to pass to the rust function code
                 span: fn_info.span,
             }
         }
@@ -1265,10 +1131,11 @@
             FnInfo {
                 kind: FnKind::Native(FunctionDef {
                     sig: FnSig {
-                        generics: HashSet::new(),
+                        name: fn_def.sig.name.clone(),
+                        kind: fn_def.sig.kind.clone(),
+                        generics,
                         arguments: fn_args_typed,
                         return_type: ret_typ,
-                        ..fn_def.sig
                     },
                     body: stmts,
                     span: fn_def.span,
@@ -1278,31 +1145,8 @@
         }
     };
 
-<<<<<<< HEAD
-    pub fn error(&self, kind: ErrorKind, span: Span) -> Error {
-        Error::new("mast", kind, span)
-=======
     Ok((func_def, ret_ty.map(|t| t.kind)))
 }
 pub fn error(kind: ErrorKind, span: Span) -> Error {
     Error::new("mast", kind, span)
-}
-
-/// Evaluate symbolic size to an integer.
-pub fn eval_generic_array_size(sym: &Symbolic, typed_fn_env: &MonomorphizedFnEnv) -> u32 {
-    match sym {
-        Symbolic::Concrete(v) => *v,
-        Symbolic::Generic(g) => typed_fn_env.get_type_info(&g.value).unwrap().value.unwrap(),
-        Symbolic::Add(a, b) => {
-            let a = eval_generic_array_size(a, typed_fn_env);
-            let b = eval_generic_array_size(b, typed_fn_env);
-            a + b
-        }
-        Symbolic::Mul(a, b) => {
-            let a = eval_generic_array_size(a, typed_fn_env);
-            let b = eval_generic_array_size(b, typed_fn_env);
-            a * b
-        }
->>>>>>> 7e02fef4
-    }
 }