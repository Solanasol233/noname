--- conflicted
+++ resolved
@@ -611,7 +611,6 @@
         res.unwrap_err().kind,
         ErrorKind::UnexpectedUnsafeAttribute
     ));
-<<<<<<< HEAD
 }
 
 #[test]
@@ -664,6 +663,4 @@
         res.unwrap_err().kind,
         ErrorKind::ArgumentTypeMismatch(..)
     ));
-=======
->>>>>>> 78ff4ba8
 }