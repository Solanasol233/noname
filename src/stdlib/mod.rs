use crate::{
    backends::Backend,
    circuit_writer::{CircuitWriter, VarInfo},
    constants::Span,
    error::Result,
    imports::FnKind,
    lexer::Token,
    parser::{
        types::{FnSig, GenericParameters},
        ParserCtx,
    },
    type_checker::FnInfo,
    var::Var,
};

pub mod bits;
pub mod builtins;
pub mod crypto;

pub enum AllStdModules {
    Builtins,
    Crypto,
    Bits,
}

<<<<<<< HEAD
/// Asserts that two vars are equal.
fn assert_eq<B: Backend>(
    compiler: &mut CircuitWriter<B>,
    vars: &[VarInfo<B::Field, B::Var>],
    span: Span,
) -> Result<Option<Var<B::Field, B::Var>>> {
    // we get two vars
    assert_eq!(vars.len(), 2);
    let lhs_info = &vars[0];
    let rhs_info = &vars[1];

    // they can be either constant or cell
    if !matches!(lhs_info.typ, Some(TyKind::Field { .. })) {
        panic!(
            "the lhs of assert_eq must be of type Field. It was of type {:?}",
            lhs_info.typ
        );
    }

    if !matches!(rhs_info.typ, Some(TyKind::Field { .. })) {
        panic!(
            "the rhs of assert_eq must be of type Field or BigInt. It was of type {:?}",
            rhs_info.typ
        );
=======
impl AllStdModules {
    pub fn all_std_modules() -> Vec<AllStdModules> {
        vec![
            AllStdModules::Builtins,
            AllStdModules::Crypto,
            AllStdModules::Bits,
        ]
>>>>>>> bd925004
    }

    pub fn get_parsed_fns<B: Backend>(&self) -> Vec<FnInfo<B>> {
        match self {
            AllStdModules::Builtins => builtins::BuiltinsLib::get_parsed_fns(),
            AllStdModules::Crypto => crypto::CryptoLib::get_parsed_fns(),
            AllStdModules::Bits => bits::BitsLib::get_parsed_fns(),
        }
    }

    pub fn get_name(&self) -> &'static str {
        match self {
            AllStdModules::Builtins => builtins::BuiltinsLib::MODULE,
            AllStdModules::Crypto => crypto::CryptoLib::MODULE,
            AllStdModules::Bits => bits::BitsLib::MODULE,
        }
    }
}

type FnInfoType<B: Backend> = fn(
    &mut CircuitWriter<B>,
    &GenericParameters,
    &[VarInfo<B::Field, B::Var>],
    Span,
) -> Result<Option<Var<B::Field, B::Var>>>;

trait Module {
    /// e.g. "crypto"
    const MODULE: &'static str;

    fn get_fns<B: Backend>() -> Vec<(&'static str, FnInfoType<B>)>;

    fn get_parsed_fns<B: Backend>() -> Vec<FnInfo<B>> {
        let fns = Self::get_fns();
        let mut res = Vec::with_capacity(fns.len());
        for (code, fn_handle) in fns {
            let ctx = &mut ParserCtx::default();
            // TODO: we should try to point to real noname files here (not 0)
            let mut tokens = Token::parse(0, code).unwrap();
            let sig = FnSig::parse(ctx, &mut tokens).unwrap();
            res.push(FnInfo {
                kind: FnKind::BuiltIn(sig, fn_handle),
                span: Span::default(),
            });
        }
        res
    }
}<|MERGE_RESOLUTION|>--- conflicted
+++ resolved
@@ -23,32 +23,6 @@
     Bits,
 }
 
-<<<<<<< HEAD
-/// Asserts that two vars are equal.
-fn assert_eq<B: Backend>(
-    compiler: &mut CircuitWriter<B>,
-    vars: &[VarInfo<B::Field, B::Var>],
-    span: Span,
-) -> Result<Option<Var<B::Field, B::Var>>> {
-    // we get two vars
-    assert_eq!(vars.len(), 2);
-    let lhs_info = &vars[0];
-    let rhs_info = &vars[1];
-
-    // they can be either constant or cell
-    if !matches!(lhs_info.typ, Some(TyKind::Field { .. })) {
-        panic!(
-            "the lhs of assert_eq must be of type Field. It was of type {:?}",
-            lhs_info.typ
-        );
-    }
-
-    if !matches!(rhs_info.typ, Some(TyKind::Field { .. })) {
-        panic!(
-            "the rhs of assert_eq must be of type Field or BigInt. It was of type {:?}",
-            rhs_info.typ
-        );
-=======
 impl AllStdModules {
     pub fn all_std_modules() -> Vec<AllStdModules> {
         vec![
@@ -56,7 +30,6 @@
             AllStdModules::Crypto,
             AllStdModules::Bits,
         ]
->>>>>>> bd925004
     }
 
     pub fn get_parsed_fns<B: Backend>(&self) -> Vec<FnInfo<B>> {
