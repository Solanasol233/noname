use std::collections::HashMap;

use serde::{Deserialize, Serialize};

use crate::{
    backends::Backend,
    constants::Span,
    error::{ErrorKind, Result},
    imports::FnKind,
    parser::{
        types::{is_numeric, FnSig, FunctionDef, Ident, Stmt, StmtKind, Symbolic, Ty, TyKind},
        CustomType, Expr, ExprKind, Op2,
    },
    syntax::{is_generic_parameter, is_type},
};

use super::{FullyQualified, TypeChecker, TypeInfo, TypedFnEnv};

/// Keeps track of the signature of a user-defined function.
#[derive(Debug, Clone, Serialize, Deserialize)]
pub struct FnInfo<B>
where
    B: Backend,
{
    pub kind: FnKind<B>,
    pub span: Span,
}

impl<B: Backend> FnInfo<B> {
    pub fn sig(&self) -> &FnSig {
        match &self.kind {
            FnKind::BuiltIn(sig, _) => sig,
            FnKind::Native(func) => &func.sig,
        }
    }
}

/// Keeps track of the signature of a user-defined struct.
#[derive(Deserialize, Serialize, Default, Debug, Clone)]
pub struct StructInfo {
    pub name: String,
    pub fields: Vec<(String, TyKind)>,
    pub methods: HashMap<String, FunctionDef>,
}

/// Information that we need to pass around between expression nodes when type checking.
#[derive(Debug)]
struct ExprTyInfo {
    /// This is needed to obtain information on variables.
    /// For example, parsing of an assignment expression needs to know if the lhs variable is mutable.
    var_name: Option<String>,

    /// The type of the expression node.
    typ: TyKind,
}

impl ExprTyInfo {
    fn new(var_name: Option<String>, typ: TyKind) -> Self {
        Self { var_name, typ }
    }

    fn new_var(var_name: String, typ: TyKind) -> Self {
        Self {
            var_name: Some(var_name),
            typ,
        }
    }

    fn new_anon(typ: TyKind) -> Self {
        Self {
            var_name: None,
            typ,
        }
    }
}

impl<B: Backend> TypeChecker<B> {
    fn compute_type(
        &mut self,
        expr: &Expr,
        typed_fn_env: &mut TypedFnEnv,
    ) -> Result<Option<ExprTyInfo>> {
        let typ: Option<ExprTyInfo> = match &expr.kind {
            ExprKind::FieldAccess { lhs, rhs } => {
                // compute type of left-hand side
                let lhs_node = self
                    .compute_type(lhs, typed_fn_env)?
                    .expect("type-checker bug: field access on an empty var");

                // obtain the type of the field
                let (module, struct_name) = match lhs_node.typ {
                    TyKind::Custom { module, name } => (module, name),
                    _ => return Err(self.error(ErrorKind::FieldAccessOnNonCustomStruct, expr.span)),
                };

                // get struct info
                let qualified = FullyQualified::new(&module, &struct_name);
                let struct_info = self
                    .struct_info(&qualified)
                    .expect("this struct is not defined, or you're trying to access a field of a struct defined in a third-party library (TODO: better error)");

                // find field type
                let res = struct_info
                    .fields
                    .iter()
                    .find(|(name, _)| name == &rhs.value)
                    .map(|(_, typ)| typ.clone());

                if let Some(res) = res {
                    Some(ExprTyInfo::new(lhs_node.var_name, res))
                } else {
                    return Err(self.error(
                        ErrorKind::UndefinedField(struct_info.name.clone(), rhs.value.clone()),
                        expr.span,
                    ));
                }
            }

            // `module::fn_name(args)`
            ExprKind::FnCall {
                module,
                fn_name,
                args,
            } => {
                // retrieve the function signature
                let qualified = FullyQualified::new(&module, &fn_name.value);
                let fn_info = self.fn_info(&qualified).ok_or_else(|| {
                    self.error(
                        ErrorKind::UndefinedFunction(fn_name.value.clone()),
                        fn_name.span,
                    )
                })?;
                let fn_sig = fn_info.sig().clone();

                // check if generic is allowed
                if fn_sig.require_monomorphization() && typed_fn_env.is_in_forloop() {
                    return Err(self.error(ErrorKind::GenericInForLoop, expr.span));
                }

                // type check the function call
                let method_call = false;
                let res = self.check_fn_call(typed_fn_env, method_call, fn_sig, args, expr.span)?;

                res.map(ExprTyInfo::new_anon)
            }

            // `lhs.method_name(args)`
            ExprKind::MethodCall {
                lhs,
                method_name,
                args,
            } => {
                // retrieve struct name on the lhs
                let lhs_type = self.compute_type(lhs, typed_fn_env)?;
                let (module, struct_name) = match lhs_type.map(|t| t.typ) {
                    Some(TyKind::Custom { module, name }) => (module, name),
                    _ => return Err(self.error(ErrorKind::MethodCallOnNonCustomStruct, expr.span)),
                };

                // get struct info
                let qualified = FullyQualified::new(&module, &struct_name);
                let struct_info = self
                    .struct_info(&qualified)
                    .ok_or(self.error(ErrorKind::UndefinedStruct(struct_name.clone()), lhs.span))?
                    .clone();

                // get method info
                let method_type = struct_info.methods.get(&method_name.value);

                if method_type.is_none() {
                    return Err(self.error(
                        ErrorKind::UndefinedMethod(struct_name.clone(), method_name.value.clone()),
                        method_name.span,
                    ));
                }
                let method_type = method_type.unwrap();

                // check if generic is allowed
                if method_type.sig.require_monomorphization() && typed_fn_env.is_in_forloop() {
                    return Err(self.error(ErrorKind::GenericInForLoop, expr.span));
                }

                // type check the method call
                let method_call = true;
                let res = self.check_fn_call(
                    typed_fn_env,
                    method_call,
                    method_type.sig.clone(),
                    args,
                    expr.span,
                )?;

                res.map(|ty| ExprTyInfo::new(None, ty))
            }

            ExprKind::Assignment { lhs, rhs } => {
                // compute type of lhs
                let lhs_node = self
                    .compute_type(lhs, typed_fn_env)?
                    .expect("type-checker bug: lhs access on an empty var");

                // lhs can be a local variable or a path to an array
                let lhs_name = match &lhs.kind {
                    // `name = <rhs>`
                    ExprKind::Variable { module, name } => {
                        // we first check if it's a constant
                        // note: the only way to check that atm is to check in the constants hashmap
                        // this is because we don't differentiate const vars from normal variables
                        // (perhaps we should)
                        let qualified = FullyQualified::new(&module, &name.value);
                        if let Some(_cst_info) = self.const_info(&qualified) {
                            return Err(self.error(
                                ErrorKind::UnexpectedError("cannot assign to an external variable"),
                                lhs.span,
                            ));
                        }

                        name.value.clone()
                    }

                    // `array[idx] = <rhs>`
                    ExprKind::ArrayAccess { array, idx } => {
                        // get variable behind array
                        let array_node = self
                            .compute_type(array, typed_fn_env)?
                            .expect("type-checker bug: array access on an empty var");

                        array_node
                            .var_name
                            .expect("anonymous array access cannot be mutated")
                    }

                    // `struct.field = <rhs>`
                    ExprKind::FieldAccess { lhs, rhs } => {
                        // get variable behind lhs
                        let lhs_node = self
                            .compute_type(lhs, typed_fn_env)?
                            .expect("type-checker bug: lhs access on an empty var");

                        lhs_node
                            .var_name
                            .expect("anonymous lhs access cannot be mutated")
                    }
                    _ => panic!("bad expression assignment (TODO: replace with error)"),
                };

                // check that the var exists locally
                let lhs_info = typed_fn_env
                    .get_type_info(&lhs_name)
                    .expect("variable not found (TODO: replace with error")
                    .clone();

                // and is mutable
                if !lhs_info.mutable {
                    return Err(self.error(ErrorKind::AssignmentToImmutableVariable, expr.span));
                }

                // and is of the same type as the rhs
                let rhs_typ = self.compute_type(rhs, typed_fn_env)?.unwrap();

                if !rhs_typ.typ.match_expected(&lhs_node.typ) {
                    return Err(self.error(
                        ErrorKind::MismatchType(lhs_node.typ.clone(), rhs_typ.typ.clone()),
                        expr.span,
                    ));
                }

                None
            }

            ExprKind::BinaryOp { op, lhs, rhs, .. } => {
                let lhs_node = self
                    .compute_type(lhs, typed_fn_env)?
                    .expect("type-checker bug");
                let rhs_node = self
                    .compute_type(rhs, typed_fn_env)?
                    .expect("type-checker bug");

                // generic parameter is assumed to be of numeric type
                if lhs_node.typ != rhs_node.typ
                    && (!is_numeric(&lhs_node.typ) || !is_numeric(&rhs_node.typ))
                {
                    return Err(self.error(
                        ErrorKind::MismatchType(lhs_node.typ.clone(), rhs_node.typ.clone()),
                        expr.span,
                    ));
                }

                let typ = match op {
                    Op2::Equality => TyKind::Bool,
                    Op2::Inequality => TyKind::Bool,
                    Op2::Addition
                    | Op2::Subtraction
                    | Op2::Multiplication
                    | Op2::Division
                    | Op2::BoolAnd
                    | Op2::BoolOr => lhs_node.typ,
                };

                Some(ExprTyInfo::new_anon(typ))
            }

            ExprKind::Negated(inner) => {
                let inner_typ = self.compute_type(inner, typed_fn_env)?.unwrap();
                if !matches!(inner_typ.typ, TyKind::Field | TyKind::BigInt) {
                    return Err(self.error(
                        ErrorKind::MismatchType(TyKind::Field, inner_typ.typ),
                        expr.span,
                    ));
                }

                Some(ExprTyInfo::new_anon(TyKind::Field))
            }

            ExprKind::Not(inner) => {
                let inner_typ = self.compute_type(inner, typed_fn_env)?.unwrap();
                if !matches!(inner_typ.typ, TyKind::Bool) {
                    return Err(self.error(
                        ErrorKind::MismatchType(TyKind::Bool, inner_typ.typ),
                        expr.span,
                    ));
                }

                Some(ExprTyInfo::new_anon(TyKind::Bool))
            }

            ExprKind::BigUInt(_) => Some(ExprTyInfo::new_anon(TyKind::BigInt)),

            ExprKind::Bool(_) => Some(ExprTyInfo::new_anon(TyKind::Bool)),

            // mod::path.of.var
            ExprKind::Variable { module, name } => {
                let qualified = FullyQualified::new(module, &name.value);

                if is_type(&name.value) {
                    // if it's a type, make sure it exists
                    let _struct_info = self
                        .struct_info(&qualified)
                        .expect("custom type does not exist (TODO: better error)");

                    // and return its type
                    let res = ExprTyInfo::new_anon(TyKind::Custom {
                        module: module.clone(),
                        name: name.value.clone(),
                    });
                    Some(res)
                } else {
                    // if it's a variable,
                    // check if it's a constant first
                    let typ = if let Some(cst) = self.constants.get(&qualified) {
                        // if it's a field, we need to convert it to a bigint
                        if matches!(cst.typ.kind, TyKind::Field) {
                            TyKind::BigInt
                        } else {
                            cst.typ.kind.clone()
                        }
                    } else {
                        // otherwise it's a local variable
                        // generic parameter is also checked as a local variable
                        let typ = typed_fn_env
                            .get_type(&name.value)
                            .ok_or_else(|| self.error(ErrorKind::UndefinedVariable, name.span))?
                            .clone();
                        // if it's a field, we need to convert it to a bigint
                        if matches!(typ, TyKind::Field) {
                            TyKind::BigInt
                        } else {
                            typ
                        }
                    };

                    let res = ExprTyInfo::new_var(name.value.clone(), typ);
                    Some(res)
                }
            }

            ExprKind::ArrayAccess { array, idx } => {
                // get type of lhs
                let typ = self.compute_type(array, typed_fn_env)?.unwrap();

                // check that it is an array
                if !matches!(typ.typ, TyKind::Array(..) | TyKind::GenericSizedArray(..)) {
                    return Err(self.error(ErrorKind::ArrayAccessOnNonArray, expr.span));
                }

                // check that expression is a bigint
                let idx_typ = self.compute_type(idx, typed_fn_env)?;
                match idx_typ.map(|t| t.typ) {
                    Some(TyKind::BigInt) => (),
                    _ => return Err(self.error(ErrorKind::ExpectedConstant, expr.span)),
                };

                // get type of element
                let el_typ = match typ.typ {
                    TyKind::Array(typkind, _) => *typkind,
                    TyKind::GenericSizedArray(typkind, _) => *typkind,
                    _ => panic!("not an array"),
                };

                let res = ExprTyInfo::new(typ.var_name, el_typ);
                Some(res)
            }

            ExprKind::ArrayDeclaration(items) => {
                let len: u32 = items.len().try_into().expect("array too large");

                let mut tykind: Option<TyKind> = None;

                for item in items {
                    let item_typ = self
                        .compute_type(item, typed_fn_env)?
                        .expect("expected a value");

                    if let Some(tykind) = &tykind {
                        if !tykind.same_as(&item_typ.typ) {
                            return Err(self.error(
                                ErrorKind::MismatchType(tykind.clone(), item_typ.typ),
                                expr.span,
                            ));
                        }
                    } else {
                        tykind = Some(item_typ.typ);
                    }
                }

                let tykind = tykind.expect("empty array declaration?");

                let res = ExprTyInfo::new_anon(TyKind::Array(Box::new(tykind), len));
                Some(res)
            }

            ExprKind::IfElse { cond, then_, else_ } => {
                // cond can only be a boolean
                let cond_node = self
                    .compute_type(cond, typed_fn_env)?
                    .expect("can't compute type of condition");
                if !matches!(cond_node.typ, TyKind::Bool) {
                    return Err(self.error(
                        ErrorKind::IfElseInvalidConditionType(cond_node.typ.clone()),
                        cond.span,
                    ));
                }

                // then_ and else_ can only be variables, field accesses, or array accesses
                if !matches!(
                    &then_.kind,
                    ExprKind::Variable { .. }
                        | ExprKind::FieldAccess { .. }
                        | ExprKind::ArrayAccess { .. }
                ) {
                    return Err(self.error(ErrorKind::IfElseInvalidIfBranch(), then_.span));
                }

                if !matches!(
                    &else_.kind,
                    ExprKind::Variable { .. }
                        | ExprKind::FieldAccess { .. }
                        | ExprKind::ArrayAccess { .. }
                ) {
                    return Err(self.error(ErrorKind::IfElseInvalidElseBranch(), else_.span));
                }

                // compute type of if/else branches
                let then_node = self
                    .compute_type(then_, typed_fn_env)?
                    .expect("can't compute type of first branch of `if/else`");
                let else_node = self
                    .compute_type(else_, typed_fn_env)?
                    .expect("can't compute type of first branch of `if/else`");

                // make sure that the type of then_ and else_ match
                if then_node.typ != else_node.typ {
                    return Err(self.error(ErrorKind::IfElseMismatchingBranchesTypes(), expr.span));
                }

                Some(ExprTyInfo::new_anon(then_node.typ))
            }

            ExprKind::CustomTypeDeclaration { custom, fields } => {
                let CustomType {
                    module,
                    name,
                    span: _,
                } = custom;
                let qualified = FullyQualified::new(module, name);
                let struct_info = self.struct_info(&qualified).ok_or_else(|| {
                    self.error(ErrorKind::UndefinedStruct(name.clone()), expr.span)
                })?;

                let defined_fields = &struct_info.fields.clone();

                if defined_fields.len() != fields.len() {
                    return Err(
                        self.error(ErrorKind::MismatchStructFields(name.clone()), expr.span)
                    );
                }

                for (defined, observed) in defined_fields.iter().zip(fields) {
                    if defined.0 != observed.0.value {
                        return Err(self.error(
                            ErrorKind::InvalidStructField(
                                defined.0.clone(),
                                observed.0.value.clone(),
                            ),
                            expr.span,
                        ));
                    }

                    let observed_typ = self
                        .compute_type(&observed.1, typed_fn_env)?
                        .expect("expected a value (TODO: better error)");

                    if !observed_typ.typ.match_expected(&defined.1) {
                        return Err(self.error(
                            ErrorKind::InvalidStructFieldType(defined.1.clone(), observed_typ.typ),
                            expr.span,
                        ));
                    }
                }

                let res = ExprTyInfo::new_anon(TyKind::Custom {
                    module: module.clone(),
                    name: name.clone(),
                });
                Some(res)
            }
            ExprKind::RepeatedArrayInit { item, size } => {
                let item_node = self
                    .compute_type(item, typed_fn_env)?
                    .expect("expected a typed item");

                let size_node = self
                    .compute_type(size, typed_fn_env)?
                    .expect("expected a typed size");

                if is_numeric(&size_node.typ) {
                    // todo: see if we can determine whether the size node is generic or not
                    // use generic array to bypass the array check, as the size node might include generic parameters.
                    // the mast phase will resolve the size node to a constant, and check the types.
                    let res = ExprTyInfo::new_anon(TyKind::GenericSizedArray(
                        Box::new(item_node.typ),
                        // mock up a symbolic size
                        Symbolic::Generic(Ident::new("x".to_string(), size.span)),
                    ));
                    Some(res)
                } else {
                    return Err(self.error(ErrorKind::InvalidArraySize, expr.span));
                }
            }
        };

        // save the type of that expression in our typed global env
        if let Some(typ) = &typ {
            self.node_types.insert(expr.node_id, typ.typ.clone());
        }

        // update last node id
        // todo: probably better to pass the node id from nast
        if self.node_id < expr.node_id {
            self.node_id = expr.node_id;
        }

        // return the type to the caller
        Ok(typ)
    }

    pub fn check_block(
        &mut self,
        typed_fn_env: &mut TypedFnEnv,
        stmts: &[Stmt],
        expected_return: Option<&Ty>,
    ) -> Result<()> {
        // enter the scope
        typed_fn_env.nest();

        let mut return_typ = None;

        for stmt in stmts {
            if return_typ.is_some() {
                panic!("early return detected: we don't allow that for now (TODO: return error");
            }

            return_typ = self.check_stmt(typed_fn_env, stmt)?;
        }

        // check the return
        match (expected_return, return_typ) {
            (None, None) => (),
            (Some(expected), None) => {
                return Err(self.error(ErrorKind::MissingReturn, expected.span))
            }
            (None, Some(_)) => {
                return Err(self.error(ErrorKind::NoReturnExpected, stmts.last().unwrap().span))
            }
            (Some(expected), Some(observed)) => {
                if !observed.match_expected(&expected.kind) {
                    return Err(self.error(
                        ErrorKind::ReturnTypeMismatch(expected.kind.clone(), observed.clone()),
                        expected.span,
                    ));
                }
            }
        };

        // exit the scope
        typed_fn_env.pop();

        Ok(())
    }

    pub fn check_stmt(
        &mut self,
        typed_fn_env: &mut TypedFnEnv,
        stmt: &Stmt,
    ) -> Result<Option<TyKind>> {
        match &stmt.kind {
            StmtKind::Assign { mutable, lhs, rhs } => {
                // inferance can be easy: we can do it the Golang way and just use the type that rhs has (in `let` assignments)

                // but first we need to compute the type of the rhs expression
                let node = self.compute_type(rhs, typed_fn_env)?.unwrap();

                let type_info = if *mutable {
                    TypeInfo::new_mut(node.typ, lhs.span)
                } else {
                    TypeInfo::new(node.typ, lhs.span)
                };

                // store the type of lhs in the env
                typed_fn_env.store_type(lhs.value.clone(), type_info)?;
            }
            StmtKind::ForLoop { var, range, body } => {
                // enter a new scope
                typed_fn_env.nest();
                typed_fn_env.start_forloop();

                // create var (for now it's always a bigint)
                typed_fn_env
                    .store_type(var.value.clone(), TypeInfo::new(TyKind::BigInt, var.span))?;

<<<<<<< HEAD
                let start_type = self.compute_type(&range.start, typed_fn_env)?.unwrap();
                let end_type = self.compute_type(&range.end, typed_fn_env)?.unwrap();
                if !is_numeric(&start_type.typ) || !is_numeric(&end_type.typ) {
                    return Err(self.error(ErrorKind::InvalidRangeSize, range.span));
=======
                // ensure start..end makes sense
                if range.end < range.start {
                    return Err(self.error(ErrorKind::InvalidRange, range.span));
>>>>>>> e68cab0c
                }

                // check block
                self.check_block(typed_fn_env, body, None)?;

                // exit the scope
                typed_fn_env.pop();
                typed_fn_env.end_forloop();
            }
            StmtKind::Expr(expr) => {
                // make sure the expression does not return any type
                // (it's a statement expression, it should only work via side effect)

                let typ = self.compute_type(expr, typed_fn_env)?;
                if typ.is_some() {
                    return Err(self.error(ErrorKind::UnusedReturnValue, expr.span));
                }
            }
            StmtKind::Return(res) => {
                let node = self.compute_type(res, typed_fn_env)?.unwrap();

                return Ok(Some(node.typ));
            }
            StmtKind::Comment(_) => (),
        }

        Ok(None)
    }

    /// type checks a function call.
    /// Note that this can also be a method call.
    pub fn check_fn_call(
        &mut self,
        typed_fn_env: &mut TypedFnEnv,
        method_call: bool, // indicates if it's a fn call or a method call
        fn_sig: FnSig,
        args: &[Expr],
        span: Span,
    ) -> Result<Option<TyKind>> {
        // check if a function names is in use already by another variable
        match typed_fn_env.get_type_info(&fn_sig.name.value) {
            Some(_) => {
                return Err(self.error(
                    ErrorKind::FunctionNameInUsebyVariable(fn_sig.name.value),
                    fn_sig.name.span,
                ))
            }
            None => (),
        };

        // canonicalize the arguments depending on method call or not
        let expected: Vec<_> = if method_call {
            fn_sig
                .arguments
                .iter()
                .filter(|arg| arg.name.value != "self")
                .collect()
        } else {
            fn_sig.arguments.iter().collect()
        };

        // compute the observed arguments types
        let mut observed = Vec::with_capacity(args.len());
        for arg in args {
            if let Some(node) = self.compute_type(arg, typed_fn_env)? {
                observed.push((node.typ.clone(), arg.span));
            } else {
                return Err(self.error(ErrorKind::CannotComputeExpression, arg.span));
            }
        }

        // check argument length
        if expected.len() != observed.len() {
            return Err(self.error(
                ErrorKind::MismatchFunctionArguments(observed.len(), expected.len()),
                span,
            ));
        }

        // compare argument types with the function signature
        for (sig_arg, (typ, span)) in expected.iter().zip(observed) {
            if !typ.match_expected(&sig_arg.typ.kind) {
                return Err(self.error(
                    ErrorKind::ArgumentTypeMismatch(sig_arg.typ.kind.clone(), typ),
                    span,
                ));
            }
        }

        // return the return type of the function
        Ok(fn_sig.return_type.as_ref().map(|ty| ty.kind.clone()))
    }
}<|MERGE_RESOLUTION|>--- conflicted
+++ resolved
@@ -638,16 +638,10 @@
                 typed_fn_env
                     .store_type(var.value.clone(), TypeInfo::new(TyKind::BigInt, var.span))?;
 
-<<<<<<< HEAD
                 let start_type = self.compute_type(&range.start, typed_fn_env)?.unwrap();
                 let end_type = self.compute_type(&range.end, typed_fn_env)?.unwrap();
                 if !is_numeric(&start_type.typ) || !is_numeric(&end_type.typ) {
                     return Err(self.error(ErrorKind::InvalidRangeSize, range.span));
-=======
-                // ensure start..end makes sense
-                if range.end < range.start {
-                    return Err(self.error(ErrorKind::InvalidRange, range.span));
->>>>>>> e68cab0c
                 }
 
                 // check block
